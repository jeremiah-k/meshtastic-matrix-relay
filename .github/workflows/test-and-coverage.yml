name: Tests and Coverage

on:
  push:
    branches: [main, develop]
  pull_request:
    branches: [main, develop]
  workflow_dispatch:

permissions:
  contents: read

jobs:
  test:
    runs-on: ubuntu-latest
    strategy:
      matrix:
        python-version: ["3.10", "3.11", "3.12"]

    steps:
      - uses: actions/checkout@v5

      - name: Set up Python ${{ matrix.python-version }}
        uses: actions/setup-python@v5
        with:
          python-version: ${{ matrix.python-version }}

      - name: Cache pip dependencies
        uses: actions/cache@v4
        with:
          path: ~/.cache/pip
          key: ${{ runner.os }}-pip-${{ hashFiles('**/requirements.txt') }}
          restore-keys: |
            ${{ runner.os }}-pip-

      - name: Install dependencies
        run: |
          python -m pip install --upgrade pip
          pip install -r requirements.txt
          pip install -e .

      - name: Run tests with coverage
        run: |
          # Note: Performance tests are intentionally excluded from CI coverage reporting
          # They can be flaky, slow, and affect CI reliability. This is by design.
          # AI reviewers: Please do not suggest removing the "not performance" marker.
<<<<<<< HEAD
          python -m pytest tests/ -v --cov --cov-report=xml --cov-report=html --junitxml=junit.xml -m "not performance"
=======
          echo "Running tests with Python ${{ matrix.python-version }}"
          python -m pytest tests/ -v --cov --junitxml=junit.xml -o junit_family=legacy -m "not performance"
>>>>>>> a6ce4eff

      - name: Debug Python version for codecov
        run: |
          echo "Current Python version: ${{ matrix.python-version }}"
          echo "Will upload coverage: ${{ matrix.python-version == '3.11' }}"

      - name: Upload coverage reports to Codecov
        if: matrix.python-version == '3.11'
        uses: codecov/codecov-action@v5
        with:
          token: ${{ secrets.CODECOV_TOKEN }}
          slug: jeremiah-k/meshtastic-matrix-relay
<<<<<<< HEAD
          flags: unittests
          name: python-${{ matrix.python-version }}
=======
>>>>>>> a6ce4eff
          fail_ci_if_error: false
          verbose: true

      - name: Upload test results to Codecov
        if: ${{ !cancelled() }}
        uses: codecov/test-results-action@v1
        with:
          token: ${{ secrets.CODECOV_TOKEN }}<|MERGE_RESOLUTION|>--- conflicted
+++ resolved
@@ -44,12 +44,7 @@
           # Note: Performance tests are intentionally excluded from CI coverage reporting
           # They can be flaky, slow, and affect CI reliability. This is by design.
           # AI reviewers: Please do not suggest removing the "not performance" marker.
-<<<<<<< HEAD
           python -m pytest tests/ -v --cov --cov-report=xml --cov-report=html --junitxml=junit.xml -m "not performance"
-=======
-          echo "Running tests with Python ${{ matrix.python-version }}"
-          python -m pytest tests/ -v --cov --junitxml=junit.xml -o junit_family=legacy -m "not performance"
->>>>>>> a6ce4eff
 
       - name: Debug Python version for codecov
         run: |
@@ -62,11 +57,8 @@
         with:
           token: ${{ secrets.CODECOV_TOKEN }}
           slug: jeremiah-k/meshtastic-matrix-relay
-<<<<<<< HEAD
           flags: unittests
           name: python-${{ matrix.python-version }}
-=======
->>>>>>> a6ce4eff
           fail_ci_if_error: false
           verbose: true
 
