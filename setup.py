from setuptools import find_packages, setup

# Read README file with proper resource management
with open("README.md", encoding="utf-8") as f:
    long_description = f.read()

setup(
    name="mmrelay",
    version="1.1.2",
    author="Geoff Whittington, Jeremiah K., and contributors",
    author_email="jeremiahk@gmx.com",
    description="Bridge between Meshtastic mesh networks and Matrix chat rooms",
    long_description=long_description,
    long_description_content_type="text/markdown",
    url="https://github.com/geoffwhittington/meshtastic-matrix-relay",
    project_urls={
        "Bug Tracker": "https://github.com/geoffwhittington/meshtastic-matrix-relay/issues"
    },
    classifiers=[
        "Programming Language :: Python :: 3",
<<<<<<< HEAD
        "License :: OSI Approved :: GNU General Public License v3",
=======
        "License :: OSI Approved :: GNU General Public License v3 or later (GPLv3+)",
>>>>>>> b3b4095f
        "Operating System :: OS Independent",
        "Development Status :: 4 - Beta",
        "Topic :: Communications",
    ],
    python_requires=">=3.8",
    install_requires=[
        "meshtastic>=2.6.4",
        "Pillow==11.3.0",
        "matrix-nio==0.25.2",
        "matplotlib==3.10.1",
        "requests==2.32.4",
        "markdown==3.8.2",
        "haversine==2.9.0",
        "schedule==1.2.2",
        "platformdirs==4.3.8",
        "py-staticmaps>=0.4.0",
        "rich==14.0.0",
        "setuptools==80.9.0",
    ],
    packages=find_packages(where="src"),
    package_dir={"": "src"},
    include_package_data=True,
    package_data={"mmrelay.tools": ["sample_config.yaml"]},
    entry_points={"console_scripts": ["mmrelay = mmrelay.cli:main"]},
)<|MERGE_RESOLUTION|>--- conflicted
+++ resolved
@@ -18,11 +18,7 @@
     },
     classifiers=[
         "Programming Language :: Python :: 3",
-<<<<<<< HEAD
-        "License :: OSI Approved :: GNU General Public License v3",
-=======
         "License :: OSI Approved :: GNU General Public License v3 or later (GPLv3+)",
->>>>>>> b3b4095f
         "Operating System :: OS Independent",
         "Development Status :: 4 - Beta",
         "Topic :: Communications",
