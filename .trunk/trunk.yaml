--- conflicted
+++ resolved
@@ -23,11 +23,7 @@
     - actionlint@1.7.10
     - bandit@1.9.2
     - black@25.12.0
-<<<<<<< HEAD
-    - checkov@3.2.496
-=======
     - checkov@3.2.497
->>>>>>> 9aae7d7c
     - git-diff-check
     - isort@7.0.0
     - markdownlint@0.47.0
