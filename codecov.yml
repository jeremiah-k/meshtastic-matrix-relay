coverage:
  status:
    project:
      default:
        target: 40%
        threshold: 2%
<<<<<<< HEAD
    patch: off
=======
    patch:
      default:
        target: 40%
        threshold: 2%
>>>>>>> a6ce4eff

component_management:
  default_rules:
    statuses:
      - type: project
        target: auto
        threshold: 2%
      - type: patch
        target: 40%
        threshold: 2%
  individual_components:
    - component_id: plugins
      name: Plugins
      paths:
        - src/mmrelay/plugins/**
      statuses:
        - type: project
          target: 50%
          threshold: 3%
        - type: patch
          target: 50%
          threshold: 3%
    - component_id: configuration
      name: Configuration
      paths:
        - src/mmrelay/config_checker.py
        - src/mmrelay/config.py
      statuses:
        - type: project
          target: 70%
          threshold: 2%
        - type: patch
          target: 70%
          threshold: 2%
    - component_id: core_utils
      name: Core Utils
      paths:
        - src/mmrelay/meshtastic_utils.py
        - src/mmrelay/matrix_utils.py
      statuses:
        - type: project
          target: 40%
          threshold: 3%
        - type: patch
          target: 40%
          threshold: 3%
    - component_id: cli_main
      name: CLI & Main
      paths:
        - src/mmrelay/main.py
        - src/mmrelay/cli.py
      statuses:
        - type: project
          target: 60%
          threshold: 3%
        - type: patch
          target: 60%
          threshold: 3%
    - component_id: database
      name: Database
      paths:
        - src/mmrelay/db_utils.py
      statuses:
        - type: project
          target: 70%
          threshold: 2%
        - type: patch
          target: 70%
          threshold: 2%
    - component_id: setup_tools
      name: Setup & Tools
      paths:
        - src/mmrelay/setup_utils.py
        - src/mmrelay/tools/**
      statuses:
        - type: project
          target: 30%
          threshold: 3%
        - type: patch
          target: 30%
          threshold: 3%

comment:
  layout: "header, diff, flags, components"
  behavior: default
  require_changes: false<|MERGE_RESOLUTION|>--- conflicted
+++ resolved
@@ -4,14 +4,10 @@
       default:
         target: 40%
         threshold: 2%
-<<<<<<< HEAD
-    patch: off
-=======
     patch:
       default:
         target: 40%
         threshold: 2%
->>>>>>> a6ce4eff
 
 component_management:
   default_rules:
