--- conflicted
+++ resolved
@@ -30,7 +30,6 @@
   MatrixMeshtasticPage: TInputQueryWizardPage;
   MeshtasticPage: TInputQueryWizardPage;
   OptionsPage: TInputOptionWizardPage;
-  ConnectionTypePage: TInputOptionWizardPage;
   Connection: string;
 
 procedure InitializeWizard;
@@ -38,10 +37,7 @@
   OverwriteConfig := CreateInputOptionPage(wpWelcome,
     'Configure the relay', 'Create new configuration',
     '', False, False);
-  ConnectionTypePage := CreateInputOptionPage(OverwriteConfig.ID,
-      'Meshtastic Setup', 'Configure Meshtastic Settings',
-      'Select the connection type for your Meshtastic radio.', False, True);
-  MeshtasticPage := CreateInputQueryPage(ConnectionTypePage.ID,
+  MeshtasticPage := CreateInputQueryPage(OverwriteConfig.ID,
       'Meshtastic Setup', 'Configure Meshtastic Settings',
       'Enter the settings for connecting with your Meshtastic radio.');
   MatrixPage := CreateInputQueryPage(MeshtasticPage.ID,
@@ -60,32 +56,17 @@
   OverwriteConfig.Add('Generate configuration (overwrite any current config files)');
   OverwriteConfig.Values[0] := False;
 
-<<<<<<< HEAD
-  ConnectionTypePage.Add('Network connection (TCP/IP)');
-  ConnectionTypePage.Add('Serial connection (USB/Serial)');
-  ConnectionTypePage.Add('Bluetooth Low Energy (BLE)');
-  ConnectionTypePage.Values[0] := True; // Default to network
-
-=======
   MeshtasticPage.Add('Connection type:', False);
->>>>>>> ea01fdbd
   MeshtasticPage.Add('Serial port (if serial):', False);
   MeshtasticPage.Add('Hostname/IP (if network):', False);
   MeshtasticPage.Add('BLE address/name (if ble):', False);
   MeshtasticPage.Add('Meshnet name:', False);
 
-<<<<<<< HEAD
-  MeshtasticPage.Edits[0].Hint := 'COM3, /dev/ttyUSB0, etc.';
-  MeshtasticPage.Edits[1].Hint := '192.168.1.100, meshtastic.local, etc.';
-  MeshtasticPage.Edits[2].Hint := 'BLE address or device name';
-  MeshtasticPage.Edits[3].Hint := 'Name for radio Meshnet';
-=======
   MeshtasticPage.Edits[0].Hint := 'Select connection type from dropdown';
   MeshtasticPage.Edits[1].Hint := 'COM3, /dev/ttyUSB0, etc.';
   MeshtasticPage.Edits[2].Hint := '192.168.1.100, meshtastic.local, etc.';
   MeshtasticPage.Edits[3].Hint := 'BLE address or device name';
   MeshtasticPage.Edits[4].Hint := 'Name for radio Meshnet';
->>>>>>> ea01fdbd
 
   // Create connection type dropdown to replace the first edit field
   ConnectionTypeCombo := TNewComboBox.Create(WizardForm);
@@ -110,9 +91,9 @@
   MatrixPage.Edits[1].Hint := 'yourusername';
   MatrixPage.Edits[2].Hint := 'Your Matrix account password';
 
-  MatrixMeshtasticPage.Add('Matrix room ID/alias (example: #someroom:example.matrix.org or !someroomid:example.matrix.org):', False);
+  MatrixMeshtasticPage.Add('Matrix room ID/alias (example: #someroom:example.matrix.org):', False);
   MatrixMeshtasticPage.Add('Meshtastic channel # (0 is primary, 1-7 secondary):', False);
-  MatrixMeshtasticPage.Edits[0].Hint := '#room:server.com or !roomid:server.com';
+  MatrixMeshtasticPage.Edits[0].Hint := '!someroomid:example.matrix.org';
   MatrixMeshtasticPage.Edits[1].Hint := '0-7 (default 0)';
 
   OptionsPage.Add('Detailed logging');
@@ -152,10 +133,6 @@
   matrix_homeserver: string;
   matrix_username: string;
   matrix_password: string;
-  meshtastic_channel: string;
-  chanInt: Integer;
-  room_id: string;
-  meshnet_name: string;
 begin
   If Not OverwriteConfig.Values[0] then
     Exit;
@@ -169,101 +146,22 @@
     end;
   end;
 
-<<<<<<< HEAD
-  // Determine connection type from radio button selection
-  if ConnectionTypePage.Values[0] then
-    connection_type := 'network'
-  else if ConnectionTypePage.Values[1] then
-    connection_type := 'serial'
-  else if ConnectionTypePage.Values[2] then
-=======
   // Determine connection type from dropdown selection
   if ConnectionTypeCombo.ItemIndex = 0 then
     connection_type := 'network'
   else if ConnectionTypeCombo.ItemIndex = 1 then
     connection_type := 'serial'
   else if ConnectionTypeCombo.ItemIndex = 2 then
->>>>>>> ea01fdbd
     connection_type := 'ble'
   else
     connection_type := 'network'; // fallback
 
-<<<<<<< HEAD
-  serial_port := MeshtasticPage.Values[0];
-  host := MeshtasticPage.Values[1];
-  ble_address := MeshtasticPage.Values[2];
-=======
   serial_port := MeshtasticPage.Values[1];
   host := MeshtasticPage.Values[2];
   ble_address := MeshtasticPage.Values[3];
->>>>>>> ea01fdbd
   matrix_homeserver := MatrixPage.Values[0];
   matrix_username := MatrixPage.Values[1];
   matrix_password := MatrixPage.Values[2];
-
-  // Validate connection-specific fields
-  if connection_type = 'serial' then
-  begin
-    if Trim(serial_port) = '' then
-    begin
-      MsgBox('Serial port cannot be empty when connection type is "serial".', mbError, MB_OK);
-      Abort;
-    end;
-  end
-  else if connection_type = 'network' then
-  begin
-    if Trim(host) = '' then
-    begin
-      MsgBox('Hostname/IP cannot be empty when connection type is "network".', mbError, MB_OK);
-      Abort;
-    end;
-  end
-  else if connection_type = 'ble' then
-  begin
-    if Trim(ble_address) = '' then
-    begin
-      MsgBox('BLE address cannot be empty when connection type is "ble".', mbError, MB_OK);
-      Abort;
-    end;
-  end;
-
-  // Escape double quotes and backslashes in user-provided string values for YAML
-  StringChangeEx(matrix_homeserver, '"', '\"', True);
-  StringChangeEx(matrix_homeserver, '\', '\\', True);
-  StringChangeEx(matrix_username, '"', '\"', True);
-  StringChangeEx(matrix_username, '\', '\\', True);
-  StringChangeEx(matrix_password, '"', '\"', True);
-  StringChangeEx(matrix_password, '\', '\\', True);
-  
-  // Escape additional string values that will be used in config
-  StringChangeEx(serial_port, '"', '\"', True);
-  StringChangeEx(serial_port, '\', '\\', True);
-  StringChangeEx(host, '"', '\"', True);
-  StringChangeEx(host, '\', '\\', True);
-  StringChangeEx(ble_address, '"', '\"', True);
-  StringChangeEx(ble_address, '\', '\\', True);
-
-  // Validate and process Meshtastic channel
-  meshtastic_channel := Trim(MatrixMeshtasticPage.Values[1]);
-  if meshtastic_channel = '' then
-    meshtastic_channel := '0'; // default to primary channel
-  
-  // Ensure integer 0-7 (use StrToIntDef to avoid exceptions)
-  chanInt := StrToIntDef(meshtastic_channel, -1);
-  if (chanInt < 0) or (chanInt > 7) or (IntToStr(chanInt) <> meshtastic_channel) then
-  begin
-    MsgBox('Invalid Meshtastic channel. Enter a number 0–7.', mbError, MB_OK);
-    Abort;
-  end;
-  meshtastic_channel := IntToStr(chanInt);
-
-  // Escape remaining string values
-  room_id := MatrixMeshtasticPage.Values[0];
-  meshnet_name := MeshtasticPage.Values[4];
-  StringChangeEx(room_id, '"', '\"', True);
-  StringChangeEx(room_id, '\', '\\', True);
-  StringChangeEx(meshnet_name, '"', '\"', True);
-  StringChangeEx(meshnet_name, '\', '\\', True);
 
   if OptionsPage.Values[0] then
   begin
@@ -279,8 +177,8 @@
             '  bot_user_id: "@' + matrix_username + '"' + #13#10 +
             '  password: "' + matrix_password + '"' + #13#10 +
             'matrix_rooms:' + #13#10 +
-            '  - id: "' + room_id + '"' + #13#10 +
-            '    meshtastic_channel: ' + meshtastic_channel + #13#10 +
+            '  - id: "' + MatrixMeshtasticPage.Values[0] + '"' + #13#10 +
+            '    meshtastic_channel: ' + MatrixMeshtasticPage.Values[1] + #13#10 +
             'meshtastic:' + #13#10 +
             '  connection_type: "' + connection_type + '"' + #13#10;
 
@@ -291,7 +189,7 @@
   else if connection_type = 'ble' then
     config := config + '  ble_address: "' + ble_address + '"' + #13#10;
 
-  config := config + '  meshnet_name: "' + meshnet_name + '"' + #13#10 +
+  config := config + '  meshnet_name: "' + MeshtasticPage.Values[4] + '"' + #13#10 +
             '  broadcast_enabled: ' + BoolToStr(OptionsPage.Values[1]) + #13#10 +
             'logging:' + #13#10 +
             '  level: "' + log_level + '"' + #13#10 +
@@ -314,9 +212,8 @@
 
   // Create setup-auth.bat for easy authentication setup
   batch_file := '@echo off' + #13#10 +
-                'cd /d "' + sAppDir + '"' + #13#10 +
                 'echo Setting up Matrix authentication...' + #13#10 +
-                '"' + sAppDir + '\mmrelay.exe" auth login --data-dir .' + #13#10 +
+                '"' + sAppDir + '\mmrelay.exe" auth login --data-dir "' + sAppDir + '"' + #13#10 +
                 'pause';
 
   if Not SaveStringToFile(sAppDir + '\setup-auth.bat', batch_file, false) then
@@ -326,9 +223,8 @@
 
   // Create logout.bat for easy authentication cleanup
   batch_file := '@echo off' + #13#10 +
-                'cd /d "' + sAppDir + '"' + #13#10 +
                 'echo Logging out from Matrix authentication...' + #13#10 +
-                '"' + sAppDir + '\mmrelay.exe" auth logout --data-dir .' + #13#10 +
+                '"' + sAppDir + '\mmrelay.exe" auth logout --data-dir "' + sAppDir + '"' + #13#10 +
                 'pause';
 
   if Not SaveStringToFile(sAppDir + '\logout.bat', batch_file, false) then
