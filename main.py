--- conflicted
+++ resolved
@@ -1,46 +1,26 @@
 import asyncio
-import threading
-import json
-import sqlite3
+import time
 import logging
-<<<<<<< HEAD
-=======
 import re
 import sqlite3
->>>>>>> 1f28aaa4
 import yaml
-import re
 import meshtastic.tcp_interface
 import meshtastic.serial_interface
-from nio import AsyncClient, AsyncClientConfig, MatrixRoom, RoomMessageText, RoomMessage
+from nio import AsyncClient, AsyncClientConfig, MatrixRoom, RoomMessageText
 from pubsub import pub
-from meshtastic import mesh_pb2
 from yaml.loader import SafeLoader
+
+bot_start_time = int(time.time() * 1000)
 
 logging.basicConfig()
 logger = logging.getLogger(name="meshtastic.matrix.relay")
 
-# Collect configuration
-relay_config = None
+# Load configuration
 with open("config.yaml", "r") as f:
     relay_config = yaml.load(f, Loader=SafeLoader)
 
-if relay_config["logging"]["level"] == "debug":
-    logger.setLevel(logging.DEBUG)
-elif relay_config["logging"]["level"] == "info":
-    logger.setLevel(logging.INFO)
-elif relay_config["logging"]["level"] == "warn":
-    logger.setLevel(logging.WARN)
-elif relay_config["logging"]["level"] == "error":
-    logger.setLevel(logging.ERROR)
+logger.setLevel(getattr(logging, relay_config["logging"]["level"].upper()))
 
-
-<<<<<<< HEAD
-# Connect to the Meshtastic device
-logger.info(f"Starting Meshtastic <==> Matrix Relay...")
-
-# Add a new configuration option to select between serial and network connections
-=======
 # Initialize SQLite database
 def initialize_database():
     conn = sqlite3.connect("meshtastic.sqlite")
@@ -84,19 +64,15 @@
 
 
 # Initialize Meshtastic interface
->>>>>>> 1f28aaa4
 connection_type = relay_config["meshtastic"]["connection_type"]
-
 if connection_type == "serial":
     serial_port = relay_config["meshtastic"]["serial_port"]
     logger.info(f"Connecting to radio using serial port {serial_port} ...")
     meshtastic_interface = meshtastic.serial_interface.SerialInterface(serial_port)
-    logger.info(f"Connected to radio using serial port {serial_port}.")
 else:
     target_host = relay_config["meshtastic"]["host"]
     logger.info(f"Connecting to radio at {target_host} ...")
     meshtastic_interface = meshtastic.tcp_interface.TCPInterface(hostname=target_host)
-    logger.info(f"Connected to radio at {target_host}.")
 
 matrix_client = None
 
@@ -106,43 +82,7 @@
 bot_user_id = relay_config["matrix"]["bot_user_id"]
 matrix_room_id = relay_config["matrix"]["room_id"]
 
-# SQLite configuration
-db_file = "meshtastic.sqlite"
-db = sqlite3.connect(db_file)
-
-# Initialize the database
-db.execute("CREATE TABLE IF NOT EXISTS nodes (id TEXT PRIMARY KEY, longname TEXT)")
-db.execute(
-    "CREATE TABLE IF NOT EXISTS messages (id INTEGER PRIMARY KEY, sender_id TEXT, text TEXT, timestamp INTEGER)"
-)
-db.commit()
-
-
-# Function to insert or update a node
-def upsert_node(id, longname):
-    db.execute(
-        "INSERT OR REPLACE INTO nodes (id, longname) VALUES (?, ?)", (id, longname)
-    )
-    db.commit()
-
-
-# Function to insert a message
-def insert_message(sender_id, text, timestamp):
-    db.execute(
-        "INSERT INTO messages (sender_id, text, timestamp) VALUES (?, ?, ?)",
-        (sender_id, text, timestamp),
-    )
-    db.commit()
-
-
-# Function to get the node's longname
-def get_node_longname(sender):
-    cursor = db.cursor()
-    cursor.execute("SELECT longname FROM nodes WHERE id = ?", (sender,))
-    row = cursor.fetchone()
-    return row[0] if row else sender
-
-
+# Send message to the Matrix room
 async def matrix_relay(matrix_client, message):
     try:
         await asyncio.wait_for(
@@ -156,96 +96,36 @@
         logger.info(f"Sent inbound radio message to matrix room: {matrix_room_id}")
 
     except asyncio.TimeoutError:
-        logger.error(
-            f"Timed out while waiting for Matrix response - room {matrix_room_id}: {e}"
-        )
+        logger.error(f"Timed out while waiting for Matrix response")
     except Exception as e:
-        logger.error(
-            f"Error sending radio message to matrix room {matrix_room_id}: {e}"
-        )
-
+        logger.error(f"Error sending radio message to matrix room {matrix_room_id}: {e}")
 
 # Callback for new messages from Meshtastic
 def on_meshtastic_message(packet, loop=None):
-    global matrix_client
     sender = packet["fromId"]
 
     if "text" in packet["decoded"] and packet["decoded"]["text"]:
         text = packet["decoded"]["text"]
-        # timestamp = packet["received"]
 
-        if logger.level == logging.DEBUG:
-            logger.debug(f"Processing radio message from {sender}: {text}")
-        elif logger.level == logging.INFO:
-            logger.info(f"Processing inbound radio message from {sender}")
+        logger.info(f"Processing inbound radio message from {sender}")
 
-<<<<<<< HEAD
-        formatted_message = f"{sender}: {text}"
-        # create an event loop
-=======
         longname = get_longname(sender) or sender
         formatted_message = f"{longname}: {text}"
->>>>>>> 1f28aaa4
         asyncio.run_coroutine_threadsafe(
             matrix_relay(matrix_client, formatted_message),
             loop=loop,
         )
 
-<<<<<<< HEAD
-        # insert_message(sender, text, timestamp)
-
-=======
->>>>>>> 1f28aaa4
 
 # Callback for new messages in Matrix room
 async def on_room_message(room: MatrixRoom, event: RoomMessageText) -> None:
-    logger.info(
-        f"Detected inbound matrix message from {event.sender} in room {room.room_id}"
-    )
+    if room.room_id == matrix_room_id and event.sender != bot_user_id:
+        message_timestamp = event.server_timestamp
 
-    if room.room_id == matrix_room_id and event.sender != bot_user_id:
-        target_node = None
-
-        if event.formatted_body:
-            text = event.formatted_body.strip()
-        else:
+        # Only process messages with a timestamp greater than the bot's start time
+        if message_timestamp > bot_start_time:
             text = event.body.strip()
 
-<<<<<<< HEAD
-        logger.debug(f"Processing matrix message from {event.sender}: {text}")
-
-        # Opportunistically detect node in message text !124abcd:
-        match = re.search(r"(![\da-z]+):", text)
-        if match:
-            target_node = match.group(1)
-
-        text = re.sub(r"<mx-reply>.*?</mx-reply>", "", text)
-        text = f"{event.source['sender']}: {text}"
-        text = text[0:80]
-
-        if target_node:
-            logger.debug(
-                f"Sending radio message from {event.sender} to {target_node} ..."
-            )
-            meshtastic_interface.sendText(
-                text=text,
-                channelIndex=relay_config["meshtastic"]["channel"],
-                destinationId=target_node,
-            )
-            logger.info(f"Sent radio message from {event.sender} to {target_node}")
-        elif relay_config["meshtastic"]["broadcast_enabled"]:
-            logger.debug(
-                f"Sending radio message from {event.sender} to radio broadcast ..."
-            )
-            meshtastic_interface.sendText(
-                text=text, channelIndex=relay_config["meshtastic"]["channel"]
-            )
-            logger.info(f"Sent radio message from {event.sender} to radio broadcast")
-        elif not relay_config["meshtastic"]["broadcast_enabled"]:
-            logger.debug(
-                f"Broadcast not supported: Message from {event.sender} dropped."
-            )
-=======
             logger.info(f"Processing matrix message from {event.sender}: {text}")
 
             display_name_response = await matrix_client.get_displayname(event.sender)
@@ -262,7 +142,6 @@
             else:
                 logger.debug(f"Broadcast not supported: Message from {display_name} dropped.")
 
->>>>>>> 1f28aaa4
 
 
 
@@ -294,5 +173,4 @@
         await matrix_client.sync_forever(timeout=30000)
         await asyncio.sleep(60)  # Update longnames every 60 seconds
 
-
 asyncio.run(main())